// Copyright (c) 2013-2017 The btcsuite developers
// Copyright (c) 2015-2016 The Decred developers
// Use of this source code is governed by an ISC
// license that can be found in the LICENSE file.

package wallet

import (
	"encoding/hex"
	"errors"
	"fmt"
	"sort"
	"sync"
	"time"

	"github.com/roasbeef/btcd/blockchain"
	"github.com/roasbeef/btcd/btcec"
	"github.com/roasbeef/btcd/btcjson"
	"github.com/roasbeef/btcd/chaincfg"
	"github.com/roasbeef/btcd/chaincfg/chainhash"
	"github.com/roasbeef/btcd/txscript"
	"github.com/roasbeef/btcd/wire"
	"github.com/roasbeef/btcrpcclient"
	"github.com/roasbeef/btcutil"
	"github.com/roasbeef/btcutil/hdkeychain"
	"github.com/roasbeef/btcwallet/chain"
	"github.com/roasbeef/btcwallet/waddrmgr"
	"github.com/roasbeef/btcwallet/wallet/txauthor"
	"github.com/roasbeef/btcwallet/wallet/txrules"
	"github.com/roasbeef/btcwallet/walletdb"
	"github.com/roasbeef/btcwallet/wtxmgr"
)

const (
	// InsecurePubPassphrase is the default outer encryption passphrase used
	// for public data (everything but private keys).  Using a non-default
	// public passphrase can prevent an attacker without the public
	// passphrase from discovering all past and future wallet addresses if
	// they gain access to the wallet database.
	//
	// NOTE: at time of writing, public encryption only applies to public
	// data in the waddrmgr namespace.  Transactions are not yet encrypted.
	InsecurePubPassphrase = "public"

	walletDbWatchingOnlyName = "wowallet.db"
)

// ErrNotSynced describes an error where an operation cannot complete
// due wallet being out of sync (and perhaps currently syncing with)
// the remote chain server.
var ErrNotSynced = errors.New("wallet is not synchronized with the chain server")

// Namespace bucket keys.
var (
	waddrmgrNamespaceKey = []byte("waddrmgr")
	wtxmgrNamespaceKey   = []byte("wtxmgr")
)

// Wallet is a structure containing all the components for a
// complete wallet.  It contains the Armory-style key store
// addresses and keys),
type Wallet struct {
	publicPassphrase []byte

	// Data stores
	db      walletdb.DB
	Manager *waddrmgr.Manager
	TxStore *wtxmgr.Store

	chainClient        *chain.RPCClient
	chainClientLock    sync.Mutex
	chainClientSynced  bool
	chainClientSyncMtx sync.Mutex

	lockedOutpoints map[wire.OutPoint]struct{}
	relayFee        btcutil.Amount
	relayFeeMu      sync.Mutex

	// Channels for rescan processing.  Requests are added and merged with
	// any waiting requests, before being sent to another goroutine to
	// call the rescan RPC.
	rescanAddJob        chan *RescanJob
	rescanBatch         chan *rescanBatch
	rescanNotifications chan interface{} // From chain server
	rescanProgress      chan *RescanProgressMsg
	rescanFinished      chan *RescanFinishedMsg

	// Channel for transaction creation requests.
	createTxRequests chan createTxRequest

	// Channels for the manager locker.
	unlockRequests     chan unlockRequest
	lockRequests       chan struct{}
	holdUnlockRequests chan chan heldUnlock
	lockState          chan bool
	changePassphrase   chan changePassphraseRequest

	// Information for reorganization handling.
	reorganizingLock sync.Mutex
	reorganizeToHash chainhash.Hash
	reorganizing     bool

	NtfnServer *NotificationServer

	chainParams *chaincfg.Params
	wg          sync.WaitGroup

	started bool
	quit    chan struct{}
	quitMu  sync.Mutex
}

// Start starts the goroutines necessary to manage a wallet.
func (w *Wallet) Start() {
	w.quitMu.Lock()
	select {
	case <-w.quit:
		// Restart the wallet goroutines after shutdown finishes.
		w.WaitForShutdown()
		w.quit = make(chan struct{})
	default:
		// Ignore when the wallet is still running.
		if w.started {
			w.quitMu.Unlock()
			return
		}
		w.started = true
	}
	w.quitMu.Unlock()

	w.wg.Add(2)
	go w.txCreator()
	go w.walletLocker()
}

// SynchronizeRPC associates the wallet with the consensus RPC client,
// synchronizes the wallet with the latest changes to the blockchain, and
// continuously updates the wallet through RPC notifications.
//
// This method is unstable and will be removed when all syncing logic is moved
// outside of the wallet package.
func (w *Wallet) SynchronizeRPC(chainClient *chain.RPCClient) {
	w.quitMu.Lock()
	select {
	case <-w.quit:
		w.quitMu.Unlock()
		return
	default:
	}
	w.quitMu.Unlock()

	// TODO: Ignoring the new client when one is already set breaks callers
	// who are replacing the client, perhaps after a disconnect.
	w.chainClientLock.Lock()
	if w.chainClient != nil {
		w.chainClientLock.Unlock()
		return
	}
	w.chainClient = chainClient
	w.chainClientLock.Unlock()

	// TODO: It would be preferable to either run these goroutines
	// separately from the wallet (use wallet mutator functions to
	// make changes from the RPC client) and not have to stop and
	// restart them each time the client disconnects and reconnets.
	w.wg.Add(4)
	go w.handleChainNotifications()
	go w.rescanBatchHandler()
	go w.rescanProgressHandler()
	go w.rescanRPCHandler()
}

// requireChainClient marks that a wallet method can only be completed when the
// consensus RPC server is set.  This function and all functions that call it
// are unstable and will need to be moved when the syncing code is moved out of
// the wallet.
func (w *Wallet) requireChainClient() (*chain.RPCClient, error) {
	w.chainClientLock.Lock()
	chainClient := w.chainClient
	w.chainClientLock.Unlock()
	if chainClient == nil {
		return nil, errors.New("blockchain RPC is inactive")
	}
	return chainClient, nil
}

// ChainClient returns the optional consensus RPC client associated with the
// wallet.
//
// This function is unstable and will be removed once sync logic is moved out of
// the wallet.
func (w *Wallet) ChainClient() *chain.RPCClient {
	w.chainClientLock.Lock()
	chainClient := w.chainClient
	w.chainClientLock.Unlock()
	return chainClient
}

// RelayFee returns the current minimum relay fee (per kB of serialized
// transaction) used when constructing transactions.
func (w *Wallet) RelayFee() btcutil.Amount {
	w.relayFeeMu.Lock()
	relayFee := w.relayFee
	w.relayFeeMu.Unlock()
	return relayFee
}

// SetRelayFee sets a new minimum relay fee (per kB of serialized
// transaction) used when constructing transactions.
func (w *Wallet) SetRelayFee(relayFee btcutil.Amount) {
	w.relayFeeMu.Lock()
	w.relayFee = relayFee
	w.relayFeeMu.Unlock()
}

// quitChan atomically reads the quit channel.
func (w *Wallet) quitChan() <-chan struct{} {
	w.quitMu.Lock()
	c := w.quit
	w.quitMu.Unlock()
	return c
}

// Stop signals all wallet goroutines to shutdown.
func (w *Wallet) Stop() {
	w.quitMu.Lock()
	quit := w.quit
	w.quitMu.Unlock()

	select {
	case <-quit:
	default:
		close(quit)
		w.chainClientLock.Lock()
		if w.chainClient != nil {
			w.chainClient.Stop()
			w.chainClient = nil
		}
		w.chainClientLock.Unlock()
	}
}

// ShuttingDown returns whether the wallet is currently in the process of
// shutting down or not.
func (w *Wallet) ShuttingDown() bool {
	select {
	case <-w.quitChan():
		return true
	default:
		return false
	}
}

// WaitForShutdown blocks until all wallet goroutines have finished executing.
func (w *Wallet) WaitForShutdown() {
	w.chainClientLock.Lock()
	if w.chainClient != nil {
		w.chainClient.WaitForShutdown()
	}
	w.chainClientLock.Unlock()
	w.wg.Wait()
}

// SynchronizingToNetwork returns whether the wallet is currently synchronizing
// with the Bitcoin network.
func (w *Wallet) SynchronizingToNetwork() bool {
	// At the moment, RPC is the only synchronization method.  In the
	// future, when SPV is added, a separate check will also be needed, or
	// SPV could always be enabled if RPC was not explicitly specified when
	// creating the wallet.
	w.chainClientSyncMtx.Lock()
	syncing := w.chainClient != nil
	w.chainClientSyncMtx.Unlock()
	return syncing
}

// ChainSynced returns whether the wallet has been attached to a chain server
// and synced up to the best block on the main chain.
func (w *Wallet) ChainSynced() bool {
	w.chainClientSyncMtx.Lock()
	synced := w.chainClientSynced
	w.chainClientSyncMtx.Unlock()
	return synced
}

// SetChainSynced marks whether the wallet is connected to and currently in sync
// with the latest block notified by the chain server.
//
// NOTE: Due to an API limitation with btcrpcclient, this may return true after
// the client disconnected (and is attempting a reconnect).  This will be unknown
// until the reconnect notification is received, at which point the wallet can be
// marked out of sync again until after the next rescan completes.
func (w *Wallet) SetChainSynced(synced bool) {
	w.chainClientSyncMtx.Lock()
	w.chainClientSynced = synced
	w.chainClientSyncMtx.Unlock()
}

// activeData returns the currently-active receiving addresses and all unspent
// outputs.  This is primarely intended to provide the parameters for a
// rescan request.
func (w *Wallet) activeData(dbtx walletdb.ReadTx) ([]btcutil.Address, []wtxmgr.Credit, error) {
	addrmgrNs := dbtx.ReadBucket(waddrmgrNamespaceKey)
	txmgrNs := dbtx.ReadBucket(wtxmgrNamespaceKey)

	var addrs []btcutil.Address
<<<<<<< HEAD
	// TODO(roasbeef): lookahead?
	err := w.Manager.ForEachActiveAddress(func(addr btcutil.Address) error {
=======
	err := w.Manager.ForEachActiveAddress(addrmgrNs, func(addr btcutil.Address) error {
>>>>>>> 55c8582c
		addrs = append(addrs, addr)
		return nil
	})
	if err != nil {
		return nil, nil, err
	}
	unspent, err := w.TxStore.UnspentOutputs(txmgrNs)
	return addrs, unspent, err
}

// syncWithChain brings the wallet up to date with the current chain server
// connection.  It creates a rescan request and blocks until the rescan has
// finished.
//
func (w *Wallet) syncWithChain() error {
	chainClient, err := w.requireChainClient()
	if err != nil {
		return err
	}

	// Request notifications for connected and disconnected blocks.
	//
	// TODO(jrick): Either request this notification only once, or when
	// btcrpcclient is modified to allow some notification request to not
	// automatically resent on reconnect, include the notifyblocks request
	// as well.  I am leaning towards allowing off all btcrpcclient
	// notification re-registrations, in which case the code here should be
	// left as is.
	err = chainClient.NotifyBlocks()
	if err != nil {
		return err
	}

	// Request notifications for transactions sending to all wallet
	// addresses.
<<<<<<< HEAD
	// TODO(roasbeef): need to check 3 versions of each key?
	addrs, unspent, err := w.activeData()
=======
	var (
		addrs   []btcutil.Address
		unspent []wtxmgr.Credit
	)
	err = walletdb.View(w.db, func(dbtx walletdb.ReadTx) error {
		var err error
		addrs, unspent, err = w.activeData(dbtx)
		return err
	})
>>>>>>> 55c8582c
	if err != nil {
		return err
	}

	// TODO(jrick): How should this handle a synced height earlier than
	// the chain server best block?

	// When no addresses have been generated for the wallet, the rescan can
	// be skipped.
	//
	// TODO: This is only correct because activeData above returns all
	// addresses ever created, including those that don't need to be watched
	// anymore.  This code should be updated when this assumption is no
	// longer true, but worst case would result in an unnecessary rescan.
	if len(addrs) == 0 && len(unspent) == 0 {
		// TODO: It would be ideal if on initial sync wallet saved the
		// last several recent blocks rather than just one.  This would
		// avoid a full rescan for a one block reorg of the current
		// chain tip.
		hash, height, err := chainClient.GetBestBlock()
		if err != nil {
			return err
		}
		return walletdb.Update(w.db, func(tx walletdb.ReadWriteTx) error {
			ns := tx.ReadWriteBucket(waddrmgrNamespaceKey)
			return w.Manager.SetSyncedTo(ns, &waddrmgr.BlockStamp{
				Hash:   *hash,
				Height: height,
			})
		})
	}

	// Compare previously-seen blocks against the chain server.  If any of
	// these blocks no longer exist, rollback all of the missing blocks
	// before catching up with the rescan.
	iter := w.Manager.NewIterateRecentBlocks()
	rollback := iter == nil
	syncBlock := waddrmgr.BlockStamp{
		Hash:   *w.chainParams.GenesisHash,
		Height: 0,
	}
	for cont := iter != nil; cont; cont = iter.Prev() {
		bs := iter.BlockStamp()
		log.Debugf("Checking for previous saved block with height %v hash %v",
			bs.Height, bs.Hash)
		_, err = chainClient.GetBlock(&bs.Hash)
		if err != nil {
			rollback = true
			continue
		}

		log.Debug("Found matching block.")
		syncBlock = bs
		break
	}

	if rollback {
		err := walletdb.Update(w.db, func(tx walletdb.ReadWriteTx) error {
			addrmgrNs := tx.ReadWriteBucket(waddrmgrNamespaceKey)
			txmgrNs := tx.ReadWriteBucket(wtxmgrNamespaceKey)
			err := w.Manager.SetSyncedTo(addrmgrNs, &syncBlock)
			if err != nil {
				return err
			}
			// Rollback unconfirms transactions at and beyond the passed
			// height, so add one to the new synced-to height to prevent
			// unconfirming txs from the synced-to block.
			return w.TxStore.Rollback(txmgrNs, syncBlock.Height+1)
		})
		if err != nil {
			return err
		}
	}

	return w.Rescan(addrs, unspent)
}

type (
	createTxRequest struct {
		account uint32
		outputs []*wire.TxOut
		minconf int32
		resp    chan createTxResponse
	}
	createTxResponse struct {
		tx  *txauthor.AuthoredTx
		err error
	}
)

// txCreator is responsible for the input selection and creation of
// transactions.  These functions are the responsibility of this method
// (designed to be run as its own goroutine) since input selection must be
// serialized, or else it is possible to create double spends by choosing the
// same inputs for multiple transactions.  Along with input selection, this
// method is also responsible for the signing of transactions, since we don't
// want to end up in a situation where we run out of inputs as multiple
// transactions are being created.  In this situation, it would then be possible
// for both requests, rather than just one, to fail due to not enough available
// inputs.
func (w *Wallet) txCreator() {
	quit := w.quitChan()
out:
	for {
		select {
		case txr := <-w.createTxRequests:
			heldUnlock, err := w.holdUnlock()
			if err != nil {
				txr.resp <- createTxResponse{nil, err}
				continue
			}
			tx, err := w.txToOutputs(txr.outputs, txr.account,
				txr.minconf)
			heldUnlock.release()
			txr.resp <- createTxResponse{tx, err}
		case <-quit:
			break out
		}
	}
	w.wg.Done()
}

// CreateSimpleTx creates a new signed transaction spending unspent P2PKH
// outputs with at laest minconf confirmations spending to any number of
// address/amount pairs.  Change and an appropriate transaction fee are
// automatically included, if necessary.  All transaction creation through this
// function is serialized to prevent the creation of many transactions which
// spend the same outputs.
func (w *Wallet) CreateSimpleTx(account uint32, outputs []*wire.TxOut,
	minconf int32) (*txauthor.AuthoredTx, error) {

	req := createTxRequest{
		account: account,
		outputs: outputs,
		minconf: minconf,
		resp:    make(chan createTxResponse),
	}
	w.createTxRequests <- req
	resp := <-req.resp
	return resp.tx, resp.err
}

type (
	unlockRequest struct {
		passphrase []byte
		lockAfter  <-chan time.Time // nil prevents the timeout.
		err        chan error
	}

	changePassphraseRequest struct {
		old, new []byte
		err      chan error
	}

	// heldUnlock is a tool to prevent the wallet from automatically
	// locking after some timeout before an operation which needed
	// the unlocked wallet has finished.  Any aquired heldUnlock
	// *must* be released (preferably with a defer) or the wallet
	// will forever remain unlocked.
	heldUnlock chan struct{}
)

// walletLocker manages the locked/unlocked state of a wallet.
func (w *Wallet) walletLocker() {
	var timeout <-chan time.Time
	holdChan := make(heldUnlock)
	quit := w.quitChan()
out:
	for {
		select {
		case req := <-w.unlockRequests:
			err := walletdb.View(w.db, func(tx walletdb.ReadTx) error {
				addrmgrNs := tx.ReadBucket(waddrmgrNamespaceKey)
				return w.Manager.Unlock(addrmgrNs, req.passphrase)
			})
			if err != nil {
				req.err <- err
				continue
			}
			timeout = req.lockAfter
			if timeout == nil {
				log.Info("The wallet has been unlocked without a time limit")
			} else {
				log.Info("The wallet has been temporarily unlocked")
			}
			req.err <- nil
			continue

		case req := <-w.changePassphrase:
			err := walletdb.Update(w.db, func(tx walletdb.ReadWriteTx) error {
				addrmgrNs := tx.ReadWriteBucket(waddrmgrNamespaceKey)
				return w.Manager.ChangePassphrase(addrmgrNs, req.old,
					req.new, true, &waddrmgr.DefaultScryptOptions)
			})
			req.err <- err
			continue

		case req := <-w.holdUnlockRequests:
			if w.Manager.IsLocked() {
				close(req)
				continue
			}

			req <- holdChan
			<-holdChan // Block until the lock is released.

			// If, after holding onto the unlocked wallet for some
			// time, the timeout has expired, lock it now instead
			// of hoping it gets unlocked next time the top level
			// select runs.
			select {
			case <-timeout:
				// Let the top level select fallthrough so the
				// wallet is locked.
			default:
				continue
			}

		case w.lockState <- w.Manager.IsLocked():
			continue

		case <-quit:
			break out

		case <-w.lockRequests:
		case <-timeout:
		}

		// Select statement fell through by an explicit lock or the
		// timer expiring.  Lock the manager here.
		timeout = nil
		err := w.Manager.Lock()
		if err != nil && !waddrmgr.IsError(err, waddrmgr.ErrLocked) {
			log.Errorf("Could not lock wallet: %v", err)
		} else {
			log.Info("The wallet has been locked")
		}
	}
	w.wg.Done()
}

// Unlock unlocks the wallet's address manager and relocks it after timeout has
// expired.  If the wallet is already unlocked and the new passphrase is
// correct, the current timeout is replaced with the new one.  The wallet will
// be locked if the passphrase is incorrect or any other error occurs during the
// unlock.
func (w *Wallet) Unlock(passphrase []byte, lock <-chan time.Time) error {
	err := make(chan error, 1)
	w.unlockRequests <- unlockRequest{
		passphrase: passphrase,
		lockAfter:  lock,
		err:        err,
	}
	return <-err
}

// Lock locks the wallet's address manager.
func (w *Wallet) Lock() {
	w.lockRequests <- struct{}{}
}

// Locked returns whether the account manager for a wallet is locked.
func (w *Wallet) Locked() bool {
	return <-w.lockState
}

// holdUnlock prevents the wallet from being locked.  The heldUnlock object
// *must* be released, or the wallet will forever remain unlocked.
//
// TODO: To prevent the above scenario, perhaps closures should be passed
// to the walletLocker goroutine and disallow callers from explicitly
// handling the locking mechanism.
func (w *Wallet) holdUnlock() (heldUnlock, error) {
	req := make(chan heldUnlock)
	w.holdUnlockRequests <- req
	hl, ok := <-req
	if !ok {
		// TODO(davec): This should be defined and exported from
		// waddrmgr.
		return nil, waddrmgr.ManagerError{
			ErrorCode:   waddrmgr.ErrLocked,
			Description: "address manager is locked",
		}
	}
	return hl, nil
}

// release releases the hold on the unlocked-state of the wallet and allows the
// wallet to be locked again.  If a lock timeout has already expired, the
// wallet is locked again as soon as release is called.
func (c heldUnlock) release() {
	c <- struct{}{}
}

// ChangePrivatePassphrase attempts to change the passphrase for a wallet from
// old to new.  Changing the passphrase is synchronized with all other address
// manager locking and unlocking.  The lock state will be the same as it was
// before the password change.
func (w *Wallet) ChangePrivatePassphrase(old, new []byte) error {
	err := make(chan error, 1)
	w.changePassphrase <- changePassphraseRequest{
		old: old,
		new: new,
		err: err,
	}
	return <-err
}

// ChangePublicPassphrase modifies the public passphrase of the wallet.
func (w *Wallet) ChangePublicPassphrase(old, new []byte) error {
	return walletdb.Update(w.db, func(tx walletdb.ReadWriteTx) error {
		addrmgrNs := tx.ReadWriteBucket(waddrmgrNamespaceKey)
		return w.Manager.ChangePassphrase(addrmgrNs, old, new, false,
			&waddrmgr.DefaultScryptOptions)
	})
}

// accountUsed returns whether there are any recorded transactions spending to
// a given account. It returns true if atleast one address in the account was
// used and false if no address in the account was used.
func (w *Wallet) accountUsed(addrmgrNs walletdb.ReadWriteBucket, account uint32) (bool, error) {
	var used bool
	err := w.Manager.ForEachAccountAddress(addrmgrNs, account,
		func(maddr waddrmgr.ManagedAddress) error {
			used = maddr.Used(addrmgrNs)
			if used {
				return waddrmgr.Break
			}
			return nil
		})
	if err == waddrmgr.Break {
		err = nil
	}
	return used, err
}

// AccountAddresses returns the addresses for every created address for an
// account.
func (w *Wallet) AccountAddresses(account uint32) (addrs []btcutil.Address, err error) {
	err = walletdb.View(w.db, func(tx walletdb.ReadTx) error {
		addrmgrNs := tx.ReadBucket(waddrmgrNamespaceKey)
		return w.Manager.ForEachAccountAddress(addrmgrNs, account, func(maddr waddrmgr.ManagedAddress) error {
			addrs = append(addrs, maddr.Address())
			return nil
		})
	})
	return
}

// CalculateBalance sums the amounts of all unspent transaction
// outputs to addresses of a wallet and returns the balance.
//
// If confirmations is 0, all UTXOs, even those not present in a
// block (height -1), will be used to get the balance.  Otherwise,
// a UTXO must be in a block.  If confirmations is 1 or greater,
// the balance will be calculated based on how many how many blocks
// include a UTXO.
func (w *Wallet) CalculateBalance(confirms int32) (btcutil.Amount, error) {
	var balance btcutil.Amount
	err := walletdb.View(w.db, func(tx walletdb.ReadTx) error {
		txmgrNs := tx.ReadBucket(wtxmgrNamespaceKey)
		var err error
		blk := w.Manager.SyncedTo()
		balance, err = w.TxStore.Balance(txmgrNs, confirms, blk.Height)
		return err
	})
	return balance, err
}

// Balances records total, spendable (by policy), and immature coinbase
// reward balance amounts.
type Balances struct {
	Total          btcutil.Amount
	Spendable      btcutil.Amount
	ImmatureReward btcutil.Amount
}

// CalculateAccountBalances sums the amounts of all unspent transaction
// outputs to the given account of a wallet and returns the balance.
//
// This function is much slower than it needs to be since transactions outputs
// are not indexed by the accounts they credit to, and all unspent transaction
// outputs must be iterated.
func (w *Wallet) CalculateAccountBalances(account uint32, confirms int32) (Balances, error) {
	var bals Balances
	err := walletdb.View(w.db, func(tx walletdb.ReadTx) error {
		addrmgrNs := tx.ReadBucket(waddrmgrNamespaceKey)
		txmgrNs := tx.ReadBucket(wtxmgrNamespaceKey)

		// Get current block.  The block height used for calculating
		// the number of tx confirmations.
		syncBlock := w.Manager.SyncedTo()

		unspent, err := w.TxStore.UnspentOutputs(txmgrNs)
		if err != nil {
			return err
		}
		for i := range unspent {
			output := &unspent[i]

			var outputAcct uint32
			_, addrs, _, err := txscript.ExtractPkScriptAddrs(
				output.PkScript, w.chainParams)
			if err == nil && len(addrs) > 0 {
				outputAcct, err = w.Manager.AddrAccount(addrmgrNs, addrs[0])
			}
			if err != nil || outputAcct != account {
				continue
			}

<<<<<<< HEAD
		bals.Total += output.Amount
		if output.FromCoinBase && !confirmed(int32(w.chainParams.CoinbaseMaturity),
			output.Height, syncBlock.Height) {
			bals.ImmatureReward += output.Amount
		} else if confirmed(confirms, output.Height, syncBlock.Height) {
			bals.Spendable += output.Amount
=======
			bals.Total += output.Amount
			if output.FromCoinBase && !confirmed(int32(w.chainParams.CoinbaseMaturity),
				output.Height, syncBlock.Height) {
				bals.ImmatureReward += output.Amount
			} else if confirmed(confirms, output.Height, syncBlock.Height) {
				bals.Spendable += output.Amount
			}
>>>>>>> 55c8582c
		}
		return nil
	})
	return bals, err
}

// CurrentAddress gets the most recently requested Bitcoin payment address
// from a wallet.  If the address has already been used (there is at least
// one transaction spending to it in the blockchain or btcd mempool), the next
// chained address is returned.
func (w *Wallet) CurrentAddress(account uint32) (btcutil.Address, error) {
<<<<<<< HEAD
	addr, err := w.Manager.LastExternalAddress(account)
	if err != nil {
		// If no address exists yet, create the first external address
		if waddrmgr.IsError(err, waddrmgr.ErrAddressNotFound) {
			// TODO(roasbeef): what to default to ?
			return w.NewAddress(account, waddrmgr.WitnessPubKey)
=======
	var addr btcutil.Address
	err := walletdb.Update(w.db, func(tx walletdb.ReadWriteTx) error {
		addrmgrNs := tx.ReadWriteBucket(waddrmgrNamespaceKey)
		maddr, err := w.Manager.LastExternalAddress(addrmgrNs, account)
		if err != nil {
			// If no address exists yet, create the first external address
			if waddrmgr.IsError(err, waddrmgr.ErrAddressNotFound) {
				addr, err = w.newAddress(addrmgrNs, account)
			}
			return err
>>>>>>> 55c8582c
		}

		// Get next chained address if the last one has already been used.
		if maddr.Used(addrmgrNs) {
			addr, err = w.newAddress(addrmgrNs, account)
			return err
		}

		addr = maddr.Address()
		return nil
	})
	return addr, err
}

// PubKeyForAddress looks up the associated public key for a P2PKH address.
func (w *Wallet) PubKeyForAddress(a btcutil.Address) (*btcec.PublicKey, error) {
	var pubKey *btcec.PublicKey
	err := walletdb.View(w.db, func(tx walletdb.ReadTx) error {
		addrmgrNs := tx.ReadBucket(waddrmgrNamespaceKey)
		managedAddr, err := w.Manager.Address(addrmgrNs, a)
		if err != nil {
			return err
		}
		managedPubKeyAddr, ok := managedAddr.(waddrmgr.ManagedPubKeyAddress)
		if !ok {
			return errors.New("address does not have an associated public key")
		}
		pubKey = managedPubKeyAddr.PubKey()
		return nil
	})
	return pubKey, err
}

// PrivKeyForAddress looks up the associated private key for a P2PKH or P2PK
// address.
func (w *Wallet) PrivKeyForAddress(a btcutil.Address) (*btcec.PrivateKey, error) {
	var privKey *btcec.PrivateKey
	err := walletdb.View(w.db, func(tx walletdb.ReadTx) error {
		addrmgrNs := tx.ReadBucket(waddrmgrNamespaceKey)
		managedAddr, err := w.Manager.Address(addrmgrNs, a)
		if err != nil {
			return err
		}
		managedPubKeyAddr, ok := managedAddr.(waddrmgr.ManagedPubKeyAddress)
		if !ok {
			return errors.New("address does not have an associated private key")
		}
		privKey, err = managedPubKeyAddr.PrivKey()
		return err
	})
	return privKey, err
}

// HaveAddress returns whether the wallet is the owner of the address a.
func (w *Wallet) HaveAddress(a btcutil.Address) (bool, error) {
	err := walletdb.View(w.db, func(tx walletdb.ReadTx) error {
		addrmgrNs := tx.ReadBucket(waddrmgrNamespaceKey)
		_, err := w.Manager.Address(addrmgrNs, a)
		return err
	})
	if err == nil {
		return true, nil
	}
<<<<<<< HEAD
	if used {
		return w.NewAddress(account, waddrmgr.WitnessPubKey)
=======
	if waddrmgr.IsError(err, waddrmgr.ErrAddressNotFound) {
		return false, nil
>>>>>>> 55c8582c
	}
	return false, err
}

// AccountOfAddress finds the account that an address is associated with.
func (w *Wallet) AccountOfAddress(a btcutil.Address) (uint32, error) {
	var account uint32
	err := walletdb.View(w.db, func(tx walletdb.ReadTx) error {
		addrmgrNs := tx.ReadBucket(waddrmgrNamespaceKey)
		var err error
		account, err = w.Manager.AddrAccount(addrmgrNs, a)
		return err
	})
	return account, err
}

// AddressInfo returns detailed information regarding a wallet address.
func (w *Wallet) AddressInfo(a btcutil.Address) (waddrmgr.ManagedAddress, error) {
	var managedAddress waddrmgr.ManagedAddress
	err := walletdb.View(w.db, func(tx walletdb.ReadTx) error {
		addrmgrNs := tx.ReadBucket(waddrmgrNamespaceKey)
		var err error
		managedAddress, err = w.Manager.Address(addrmgrNs, a)
		return err
	})
	return managedAddress, err
}

// AccountNumber returns the account number for an account name.
func (w *Wallet) AccountNumber(accountName string) (uint32, error) {
	var account uint32
	err := walletdb.View(w.db, func(tx walletdb.ReadTx) error {
		addrmgrNs := tx.ReadBucket(waddrmgrNamespaceKey)
		var err error
		account, err = w.Manager.LookupAccount(addrmgrNs, accountName)
		return err
	})
	return account, err
}

// AccountName returns the name of an account.
func (w *Wallet) AccountName(accountNumber uint32) (string, error) {
	var accountName string
	err := walletdb.View(w.db, func(tx walletdb.ReadTx) error {
		addrmgrNs := tx.ReadBucket(waddrmgrNamespaceKey)
		var err error
		accountName, err = w.Manager.AccountName(addrmgrNs, accountNumber)
		return err
	})
	return accountName, err
}

// AccountProperties returns the properties of an account, including address
// indexes and name. It first fetches the desynced information from the address
// manager, then updates the indexes based on the address pools.
func (w *Wallet) AccountProperties(acct uint32) (*waddrmgr.AccountProperties, error) {
	var props *waddrmgr.AccountProperties
	err := walletdb.View(w.db, func(tx walletdb.ReadTx) error {
		waddrmgrNs := tx.ReadBucket(waddrmgrNamespaceKey)
		var err error
		props, err = w.Manager.AccountProperties(waddrmgrNs, acct)
		return err
	})
	return props, err
}

// RenameAccount sets the name for an account number to newName.
func (w *Wallet) RenameAccount(account uint32, newName string) error {
	var props *waddrmgr.AccountProperties
	err := walletdb.Update(w.db, func(tx walletdb.ReadWriteTx) error {
		addrmgrNs := tx.ReadWriteBucket(waddrmgrNamespaceKey)
		err := w.Manager.RenameAccount(addrmgrNs, account, newName)
		if err != nil {
			return err
		}
		props, err = w.Manager.AccountProperties(addrmgrNs, account)
		return err
	})
	if err == nil {
		w.NtfnServer.notifyAccountProperties(props)
	}
	return err
}

const maxEmptyAccounts = 100

// NextAccount creates the next account and returns its account number.  The
// name must be unique to the account.  In order to support automatic seed
// restoring, new accounts may not be created when all of the previous 100
// accounts have no transaction history (this is a deviation from the BIP0044
// spec, which allows no unused account gaps).
func (w *Wallet) NextAccount(name string) (uint32, error) {
	var account uint32
	var props *waddrmgr.AccountProperties
	err := walletdb.Update(w.db, func(tx walletdb.ReadWriteTx) error {
		addrmgrNs := tx.ReadWriteBucket(waddrmgrNamespaceKey)
		var err error
		account, err = w.Manager.NewAccount(addrmgrNs, name)
		if err != nil {
			return err
		}
		props, err = w.Manager.AccountProperties(addrmgrNs, account)
		return err
	})
	if err != nil {
		log.Errorf("Cannot fetch new account properties for notification "+
			"after account creation: %v", err)
	} else {
		w.NtfnServer.notifyAccountProperties(props)
	}
	return account, err
}

// CreditCategory describes the type of wallet transaction output.  The category
// of "sent transactions" (debits) is always "send", and is not expressed by
// this type.
//
// TODO: This is a requirement of the RPC server and should be moved.
type CreditCategory byte

// These constants define the possible credit categories.
const (
	CreditReceive CreditCategory = iota
	CreditGenerate
	CreditImmature
)

// String returns the category as a string.  This string may be used as the
// JSON string for categories as part of listtransactions and gettransaction
// RPC responses.
func (c CreditCategory) String() string {
	switch c {
	case CreditReceive:
		return "receive"
	case CreditGenerate:
		return "generate"
	case CreditImmature:
		return "immature"
	default:
		return "unknown"
	}
}

// RecvCategory returns the category of received credit outputs from a
// transaction record.  The passed block chain height is used to distinguish
// immature from mature coinbase outputs.
//
// TODO: This is intended for use by the RPC server and should be moved out of
// this package at a later time.
func RecvCategory(details *wtxmgr.TxDetails, syncHeight int32, net *chaincfg.Params) CreditCategory {
	if blockchain.IsCoinBaseTx(&details.MsgTx) {
		if confirmed(int32(net.CoinbaseMaturity), details.Block.Height,
			syncHeight) {
			return CreditGenerate
		}
		return CreditImmature
	}
	return CreditReceive
}

// listTransactions creates a object that may be marshalled to a response result
// for a listtransactions RPC.
//
// TODO: This should be moved to the legacyrpc package.
func listTransactions(tx walletdb.ReadTx, details *wtxmgr.TxDetails, addrMgr *waddrmgr.Manager,
	syncHeight int32, net *chaincfg.Params) []btcjson.ListTransactionsResult {

	addrmgrNs := tx.ReadBucket(waddrmgrNamespaceKey)

	var (
		blockHashStr  string
		blockTime     int64
		confirmations int64
	)
	if details.Block.Height != -1 {
		blockHashStr = details.Block.Hash.String()
		blockTime = details.Block.Time.Unix()
		confirmations = int64(confirms(details.Block.Height, syncHeight))
	}

	results := []btcjson.ListTransactionsResult{}
	txHashStr := details.Hash.String()
	received := details.Received.Unix()
	generated := blockchain.IsCoinBaseTx(&details.MsgTx)
	recvCat := RecvCategory(details, syncHeight, net).String()

	send := len(details.Debits) != 0

	// Fee can only be determined if every input is a debit.
	var feeF64 float64
	if len(details.Debits) == len(details.MsgTx.TxIn) {
		var debitTotal btcutil.Amount
		for _, deb := range details.Debits {
			debitTotal += deb.Amount
		}
		var outputTotal btcutil.Amount
		for _, output := range details.MsgTx.TxOut {
			outputTotal += btcutil.Amount(output.Value)
		}
		// Note: The actual fee is debitTotal - outputTotal.  However,
		// this RPC reports negative numbers for fees, so the inverse
		// is calculated.
		feeF64 = (outputTotal - debitTotal).ToBTC()
	}

outputs:
	for i, output := range details.MsgTx.TxOut {
		// Determine if this output is a credit, and if so, determine
		// its spentness.
		var isCredit bool
		var spentCredit bool
		for _, cred := range details.Credits {
			if cred.Index == uint32(i) {
				// Change outputs are ignored.
				if cred.Change {
					continue outputs
				}

				isCredit = true
				spentCredit = cred.Spent
				break
			}
		}

		var address string
		var accountName string
		_, addrs, _, _ := txscript.ExtractPkScriptAddrs(output.PkScript, net)
		if len(addrs) == 1 {
			addr := addrs[0]
			address = addr.EncodeAddress()
			account, err := addrMgr.AddrAccount(addrmgrNs, addrs[0])
			if err == nil {
				accountName, err = addrMgr.AccountName(addrmgrNs, account)
				if err != nil {
					accountName = ""
				}
			}
		}

		amountF64 := btcutil.Amount(output.Value).ToBTC()
		result := btcjson.ListTransactionsResult{
			// Fields left zeroed:
			//   InvolvesWatchOnly
			//   BlockIndex
			//
			// Fields set below:
			//   Account (only for non-"send" categories)
			//   Category
			//   Amount
			//   Fee
			Address:         address,
			Vout:            uint32(i),
			Confirmations:   confirmations,
			Generated:       generated,
			BlockHash:       blockHashStr,
			BlockTime:       blockTime,
			TxID:            txHashStr,
			WalletConflicts: []string{},
			Time:            received,
			TimeReceived:    received,
		}

		// Add a received/generated/immature result if this is a credit.
		// If the output was spent, create a second result under the
		// send category with the inverse of the output amount.  It is
		// therefore possible that a single output may be included in
		// the results set zero, one, or two times.
		//
		// Since credits are not saved for outputs that are not
		// controlled by this wallet, all non-credits from transactions
		// with debits are grouped under the send category.

		if send || spentCredit {
			result.Category = "send"
			result.Amount = -amountF64
			result.Fee = &feeF64
			results = append(results, result)
		}
		if isCredit {
			result.Account = accountName
			result.Category = recvCat
			result.Amount = amountF64
			result.Fee = nil
			results = append(results, result)
		}
	}
	return results
}

// ListSinceBlock returns a slice of objects with details about transactions
// since the given block. If the block is -1 then all transactions are included.
// This is intended to be used for listsinceblock RPC replies.
func (w *Wallet) ListSinceBlock(start, end, syncHeight int32) ([]btcjson.ListTransactionsResult, error) {
	txList := []btcjson.ListTransactionsResult{}
	err := walletdb.View(w.db, func(tx walletdb.ReadTx) error {
		txmgrNs := tx.ReadBucket(wtxmgrNamespaceKey)

		rangeFn := func(details []wtxmgr.TxDetails) (bool, error) {
			for _, detail := range details {
				jsonResults := listTransactions(tx, &detail,
					w.Manager, syncHeight, w.chainParams)
				txList = append(txList, jsonResults...)
			}
			return false, nil
		}

		return w.TxStore.RangeTransactions(txmgrNs, start, end, rangeFn)
	})
	return txList, err
}

// ListTransactions returns a slice of objects with details about a recorded
// transaction.  This is intended to be used for listtransactions RPC
// replies.
func (w *Wallet) ListTransactions(from, count int) ([]btcjson.ListTransactionsResult, error) {
	txList := []btcjson.ListTransactionsResult{}

	err := walletdb.View(w.db, func(tx walletdb.ReadTx) error {
		txmgrNs := tx.ReadBucket(wtxmgrNamespaceKey)

		// Get current block.  The block height used for calculating
		// the number of tx confirmations.
		syncBlock := w.Manager.SyncedTo()

		// Need to skip the first from transactions, and after those, only
		// include the next count transactions.
		skipped := 0
		n := 0

		rangeFn := func(details []wtxmgr.TxDetails) (bool, error) {
			// Iterate over transactions at this height in reverse order.
			// This does nothing for unmined transactions, which are
			// unsorted, but it will process mined transactions in the
			// reverse order they were marked mined.
			for i := len(details) - 1; i >= 0; i-- {
				if from > skipped {
					skipped++
					continue
				}

				n++
				if n > count {
					return true, nil
				}

				jsonResults := listTransactions(tx, &details[i],
					w.Manager, syncBlock.Height, w.chainParams)
				txList = append(txList, jsonResults...)

				if len(jsonResults) > 0 {
					n++
				}
			}

			return false, nil
		}

		// Return newer results first by starting at mempool height and working
		// down to the genesis block.
		return w.TxStore.RangeTransactions(txmgrNs, -1, 0, rangeFn)
	})
	return txList, err
}

// ListAddressTransactions returns a slice of objects with details about
// recorded transactions to or from any address belonging to a set.  This is
// intended to be used for listaddresstransactions RPC replies.
func (w *Wallet) ListAddressTransactions(pkHashes map[string]struct{}) ([]btcjson.ListTransactionsResult, error) {
	txList := []btcjson.ListTransactionsResult{}
	err := walletdb.View(w.db, func(tx walletdb.ReadTx) error {
		txmgrNs := tx.ReadBucket(wtxmgrNamespaceKey)

		// Get current block.  The block height used for calculating
		// the number of tx confirmations.
		syncBlock := w.Manager.SyncedTo()
		rangeFn := func(details []wtxmgr.TxDetails) (bool, error) {
		loopDetails:
			for i := range details {
				detail := &details[i]

				for _, cred := range detail.Credits {
					pkScript := detail.MsgTx.TxOut[cred.Index].PkScript
					_, addrs, _, err := txscript.ExtractPkScriptAddrs(
						pkScript, w.chainParams)
					if err != nil || len(addrs) != 1 {
						continue
					}
					apkh, ok := addrs[0].(*btcutil.AddressPubKeyHash)
					if !ok {
						continue
					}
					_, ok = pkHashes[string(apkh.ScriptAddress())]
					if !ok {
						continue
					}

					jsonResults := listTransactions(tx, detail,
						w.Manager, syncBlock.Height, w.chainParams)
					if err != nil {
						return false, err
					}
					txList = append(txList, jsonResults...)
					continue loopDetails
				}
			}
			return false, nil
		}

		return w.TxStore.RangeTransactions(txmgrNs, 0, -1, rangeFn)
	})
	return txList, err
}

// ListAllTransactions returns a slice of objects with details about a recorded
// transaction.  This is intended to be used for listalltransactions RPC
// replies.
func (w *Wallet) ListAllTransactions() ([]btcjson.ListTransactionsResult, error) {
	txList := []btcjson.ListTransactionsResult{}
	err := walletdb.View(w.db, func(tx walletdb.ReadTx) error {
		txmgrNs := tx.ReadBucket(wtxmgrNamespaceKey)

		// Get current block.  The block height used for calculating
		// the number of tx confirmations.
		syncBlock := w.Manager.SyncedTo()

		rangeFn := func(details []wtxmgr.TxDetails) (bool, error) {
			// Iterate over transactions at this height in reverse order.
			// This does nothing for unmined transactions, which are
			// unsorted, but it will process mined transactions in the
			// reverse order they were marked mined.
			for i := len(details) - 1; i >= 0; i-- {
				jsonResults := listTransactions(tx, &details[i], w.Manager,
					syncBlock.Height, w.chainParams)
				txList = append(txList, jsonResults...)
			}
			return false, nil
		}

		// Return newer results first by starting at mempool height and
		// working down to the genesis block.
		return w.TxStore.RangeTransactions(txmgrNs, -1, 0, rangeFn)
	})
	return txList, err
}

// BlockIdentifier identifies a block by either a height or a hash.
type BlockIdentifier struct {
	height int32
	hash   *chainhash.Hash
}

// NewBlockIdentifierFromHeight constructs a BlockIdentifier for a block height.
func NewBlockIdentifierFromHeight(height int32) *BlockIdentifier {
	return &BlockIdentifier{height: height}
}

// NewBlockIdentifierFromHash constructs a BlockIdentifier for a block hash.
func NewBlockIdentifierFromHash(hash *chainhash.Hash) *BlockIdentifier {
	return &BlockIdentifier{hash: hash}
}

// GetTransactionsResult is the result of the wallet's GetTransactions method.
// See GetTransactions for more details.
type GetTransactionsResult struct {
	MinedTransactions   []Block
	UnminedTransactions []TransactionSummary
}

// GetTransactions returns transaction results between a starting and ending
// block.  Blocks in the block range may be specified by either a height or a
// hash.
//
// Because this is a possibly lenghtly operation, a cancel channel is provided
// to cancel the task.  If this channel unblocks, the results created thus far
// will be returned.
//
// Transaction results are organized by blocks in ascending order and unmined
// transactions in an unspecified order.  Mined transactions are saved in a
// Block structure which records properties about the block.
func (w *Wallet) GetTransactions(startBlock, endBlock *BlockIdentifier, cancel <-chan struct{}) (*GetTransactionsResult, error) {
	var start, end int32 = 0, -1

	w.chainClientLock.Lock()
	chainClient := w.chainClient
	w.chainClientLock.Unlock()

	// TODO: Fetching block heights by their hashes is inherently racy
	// because not all block headers are saved but when they are for SPV the
	// db can be queried directly without this.
	var startResp, endResp btcrpcclient.FutureGetBlockVerboseResult
	if startBlock != nil {
		if startBlock.hash == nil {
			start = startBlock.height
		} else {
			if chainClient == nil {
				return nil, errors.New("no chain server client")
			}
<<<<<<< HEAD
			startResp = chainClient.GetBlockVerboseTxAsync(startBlock.hash)
=======
			startResp = chainClient.GetBlockVerboseAsync(startBlock.hash)
>>>>>>> 55c8582c
		}
	}
	if endBlock != nil {
		if endBlock.hash == nil {
			end = endBlock.height
		} else {
			if chainClient == nil {
				return nil, errors.New("no chain server client")
			}
<<<<<<< HEAD
			endResp = chainClient.GetBlockVerboseTxAsync(endBlock.hash)
=======
			endResp = chainClient.GetBlockVerboseAsync(endBlock.hash)
>>>>>>> 55c8582c
		}
	}
	if startResp != nil {
		resp, err := startResp.Receive()
		if err != nil {
			return nil, err
		}
		start = int32(resp.Height)
	}
	if endResp != nil {
		resp, err := endResp.Receive()
		if err != nil {
			return nil, err
		}
		end = int32(resp.Height)
	}

	var res GetTransactionsResult
	err := walletdb.View(w.db, func(dbtx walletdb.ReadTx) error {
		txmgrNs := dbtx.ReadBucket(wtxmgrNamespaceKey)

		rangeFn := func(details []wtxmgr.TxDetails) (bool, error) {
			// TODO: probably should make RangeTransactions not reuse the
			// details backing array memory.
			dets := make([]wtxmgr.TxDetails, len(details))
			copy(dets, details)
			details = dets

			txs := make([]TransactionSummary, 0, len(details))
			for i := range details {
				txs = append(txs, makeTxSummary(dbtx, w, &details[i]))
			}

			if details[0].Block.Height != -1 {
				blockHash := details[0].Block.Hash
				res.MinedTransactions = append(res.MinedTransactions, Block{
					Hash:         &blockHash,
					Height:       details[0].Block.Height,
					Timestamp:    details[0].Block.Time.Unix(),
					Transactions: txs,
				})
			} else {
				res.UnminedTransactions = txs
			}

			select {
			case <-cancel:
				return true, nil
			default:
				return false, nil
			}
		}

		return w.TxStore.RangeTransactions(txmgrNs, start, end, rangeFn)
	})
	return &res, err
}

// AccountResult is a single account result for the AccountsResult type.
type AccountResult struct {
	waddrmgr.AccountProperties
	TotalBalance btcutil.Amount
}

// AccountsResult is the resutl of the wallet's Accounts method.  See that
// method for more details.
type AccountsResult struct {
	Accounts           []AccountResult
	CurrentBlockHash   *chainhash.Hash
	CurrentBlockHeight int32
}

// Accounts returns the current names, numbers, and total balances of all
// accounts in the wallet.  The current chain tip is included in the result for
// atomicity reasons.
//
// TODO(jrick): Is the chain tip really needed, since only the total balances
// are included?
func (w *Wallet) Accounts() (*AccountsResult, error) {
	var (
		accounts        []AccountResult
		syncBlockHash   *chainhash.Hash
		syncBlockHeight int32
	)
	err := walletdb.View(w.db, func(tx walletdb.ReadTx) error {
		addrmgrNs := tx.ReadBucket(waddrmgrNamespaceKey)
		txmgrNs := tx.ReadBucket(wtxmgrNamespaceKey)

		syncBlock := w.Manager.SyncedTo()
		syncBlockHash = &syncBlock.Hash
		syncBlockHeight = syncBlock.Height
		unspent, err := w.TxStore.UnspentOutputs(txmgrNs)
		if err != nil {
			return err
		}
		err = w.Manager.ForEachAccount(addrmgrNs, func(acct uint32) error {
			props, err := w.Manager.AccountProperties(addrmgrNs, acct)
			if err != nil {
				return err
			}
			accounts = append(accounts, AccountResult{
				AccountProperties: *props,
				// TotalBalance set below
			})
			return nil
		})
		if err != nil {
			return err
		}
		m := make(map[uint32]*btcutil.Amount)
		for i := range accounts {
			a := &accounts[i]
			m[a.AccountNumber] = &a.TotalBalance
		}
		for i := range unspent {
			output := unspent[i]
			var outputAcct uint32
			_, addrs, _, err := txscript.ExtractPkScriptAddrs(output.PkScript, w.chainParams)
			if err == nil && len(addrs) > 0 {
				outputAcct, err = w.Manager.AddrAccount(addrmgrNs, addrs[0])
			}
			if err == nil {
				amt, ok := m[outputAcct]
				if ok {
					*amt += output.Amount
				}
			}
		}
		return nil
	})
	return &AccountsResult{
		Accounts:           accounts,
		CurrentBlockHash:   syncBlockHash,
		CurrentBlockHeight: syncBlockHeight,
	}, err
}

// AccountBalanceResult is a single result for the Wallet.AccountBalances method.
type AccountBalanceResult struct {
	AccountNumber  uint32
	AccountName    string
	AccountBalance btcutil.Amount
}

// AccountBalances returns all accounts in the wallet and their balances.
// Balances are determined by excluding transactions that have not met
// requiredConfs confirmations.
func (w *Wallet) AccountBalances(requiredConfs int32) ([]AccountBalanceResult, error) {
	var results []AccountBalanceResult
	err := walletdb.View(w.db, func(tx walletdb.ReadTx) error {
		addrmgrNs := tx.ReadBucket(waddrmgrNamespaceKey)
		txmgrNs := tx.ReadBucket(wtxmgrNamespaceKey)

		syncBlock := w.Manager.SyncedTo()

		// Fill out all account info except for the balances.
		lastAcct, err := w.Manager.LastAccount(addrmgrNs)
		if err != nil {
			return err
		}
		results = make([]AccountBalanceResult, lastAcct+2)
		for i := range results[:len(results)-1] {
			accountName, err := w.Manager.AccountName(addrmgrNs, uint32(i))
			if err != nil {
				return err
			}
			results[i].AccountNumber = uint32(i)
			results[i].AccountName = accountName
		}
		results[len(results)-1].AccountNumber = waddrmgr.ImportedAddrAccount
		results[len(results)-1].AccountName = waddrmgr.ImportedAddrAccountName

		// Fetch all unspent outputs, and iterate over them tallying each
		// account's balance where the output script pays to an account address
		// and the required number of confirmations is met.
		unspentOutputs, err := w.TxStore.UnspentOutputs(txmgrNs)
		if err != nil {
			return err
		}
		for i := range unspentOutputs {
			output := &unspentOutputs[i]
			if !confirmed(requiredConfs, output.Height, syncBlock.Height) {
				continue
			}
			if output.FromCoinBase && !confirmed(int32(w.ChainParams().CoinbaseMaturity),
				output.Height, syncBlock.Height) {
				continue
			}
			_, addrs, _, err := txscript.ExtractPkScriptAddrs(output.PkScript, w.chainParams)
			if err != nil || len(addrs) == 0 {
				continue
			}
			outputAcct, err := w.Manager.AddrAccount(addrmgrNs, addrs[0])
			if err != nil {
				continue
			}
			switch {
			case outputAcct == waddrmgr.ImportedAddrAccount:
				results[len(results)-1].AccountBalance += output.Amount
			case outputAcct > lastAcct:
				return errors.New("waddrmgr.Manager.AddrAccount returned account " +
					"beyond recorded last account")
			default:
				results[outputAcct].AccountBalance += output.Amount
			}
		}
		return nil
	})
	return results, err
}

// creditSlice satisifies the sort.Interface interface to provide sorting
// transaction credits from oldest to newest.  Credits with the same receive
// time and mined in the same block are not guaranteed to be sorted by the order
// they appear in the block.  Credits from the same transaction are sorted by
// output index.
type creditSlice []wtxmgr.Credit

func (s creditSlice) Len() int {
	return len(s)
}

func (s creditSlice) Less(i, j int) bool {
	switch {
	// If both credits are from the same tx, sort by output index.
	case s[i].OutPoint.Hash == s[j].OutPoint.Hash:
		return s[i].OutPoint.Index < s[j].OutPoint.Index

	// If both transactions are unmined, sort by their received date.
	case s[i].Height == -1 && s[j].Height == -1:
		return s[i].Received.Before(s[j].Received)

	// Unmined (newer) txs always come last.
	case s[i].Height == -1:
		return false
	case s[j].Height == -1:
		return true

	// If both txs are mined in different blocks, sort by block height.
	default:
		return s[i].Height < s[j].Height
	}
}

func (s creditSlice) Swap(i, j int) {
	s[i], s[j] = s[j], s[i]
}

// ListUnspent returns a slice of objects representing the unspent wallet
// transactions fitting the given criteria. The confirmations will be more than
// minconf, less than maxconf and if addresses is populated only the addresses
// contained within it will be considered.  If we know nothing about a
// transaction an empty array will be returned.
func (w *Wallet) ListUnspent(minconf, maxconf int32, addresses map[string]struct{}) ([]*btcjson.ListUnspentResult, error) {
	var results []*btcjson.ListUnspentResult
	err := walletdb.View(w.db, func(tx walletdb.ReadTx) error {
		addrmgrNs := tx.ReadBucket(waddrmgrNamespaceKey)
		txmgrNs := tx.ReadBucket(wtxmgrNamespaceKey)

		syncBlock := w.Manager.SyncedTo()

		filter := len(addresses) != 0
		unspent, err := w.TxStore.UnspentOutputs(txmgrNs)
		if err != nil {
			return err
		}
		sort.Sort(sort.Reverse(creditSlice(unspent)))

		defaultAccountName, err := w.Manager.AccountName(addrmgrNs,
			waddrmgr.DefaultAccountNum)
		if err != nil {
			return err
		}

		results = make([]*btcjson.ListUnspentResult, 0, len(unspent))
		for i := range unspent {
			output := unspent[i]

			// Outputs with fewer confirmations than the minimum or more
			// confs than the maximum are excluded.
			confs := confirms(output.Height, syncBlock.Height)
			if confs < minconf || confs > maxconf {
				continue
			}

			// Only mature coinbase outputs are included.
			if output.FromCoinBase {
				target := int32(w.ChainParams().CoinbaseMaturity)
				if !confirmed(target, output.Height, syncBlock.Height) {
					continue
				}
			}

			// Exclude locked outputs from the result set.
			if w.LockedOutpoint(output.OutPoint) {
				continue
			}

<<<<<<< HEAD
	include:
		// At the moment watch-only addresses are not supported, so all
		// recorded outputs that are not multisig are "spendable".
		// Multisig outputs are only "spendable" if all keys are
		// controlled by this wallet.
		//
		// TODO: Each case will need updates when watch-only addrs
		// is added.  For P2PK, P2PKH, and P2SH, the address must be
		// looked up and not be watching-only.  For multisig, all
		// pubkeys must belong to the manager with the associated
		// private key (currently it only checks whether the pubkey
		// exists, since the private key is required at the moment).
		var spendable bool
	scSwitch:
		switch sc {
		case txscript.PubKeyHashTy:
			spendable = true
		case txscript.PubKeyTy:
			spendable = true
		case txscript.WitnessPubKeyHashTy:
			spendable = true
		case txscript.ScriptHashTy:
			spendable = true
		case txscript.MultiSigTy:
			for _, a := range addrs {
				_, err := w.Manager.Address(a)
=======
			// Lookup the associated account for the output.  Use the
			// default account name in case there is no associated account
			// for some reason, although this should never happen.
			//
			// This will be unnecessary once transactions and outputs are
			// grouped under the associated account in the db.
			acctName := defaultAccountName
			sc, addrs, _, err := txscript.ExtractPkScriptAddrs(
				output.PkScript, w.chainParams)
			if err != nil {
				continue
			}
			if len(addrs) > 0 {
				acct, err := w.Manager.AddrAccount(addrmgrNs, addrs[0])
>>>>>>> 55c8582c
				if err == nil {
					s, err := w.Manager.AccountName(addrmgrNs, acct)
					if err == nil {
						acctName = s
					}
				}
			}

			if filter {
				for _, addr := range addrs {
					_, ok := addresses[addr.EncodeAddress()]
					if ok {
						goto include
					}
				}
				continue
			}

		include:
			// At the moment watch-only addresses are not supported, so all
			// recorded outputs that are not multisig are "spendable".
			// Multisig outputs are only "spendable" if all keys are
			// controlled by this wallet.
			//
			// TODO: Each case will need updates when watch-only addrs
			// is added.  For P2PK, P2PKH, and P2SH, the address must be
			// looked up and not be watching-only.  For multisig, all
			// pubkeys must belong to the manager with the associated
			// private key (currently it only checks whether the pubkey
			// exists, since the private key is required at the moment).
			var spendable bool
		scSwitch:
			switch sc {
			case txscript.PubKeyHashTy:
				spendable = true
			case txscript.PubKeyTy:
				spendable = true
			case txscript.ScriptHashTy:
				spendable = true
			case txscript.MultiSigTy:
				for _, a := range addrs {
					_, err := w.Manager.Address(addrmgrNs, a)
					if err == nil {
						continue
					}
					if waddrmgr.IsError(err, waddrmgr.ErrAddressNotFound) {
						break scSwitch
					}
					return err
				}
				spendable = true
			}

			result := &btcjson.ListUnspentResult{
				TxID:          output.OutPoint.Hash.String(),
				Vout:          output.OutPoint.Index,
				Account:       acctName,
				ScriptPubKey:  hex.EncodeToString(output.PkScript),
				Amount:        output.Amount.ToBTC(),
				Confirmations: int64(confs),
				Spendable:     spendable,
			}

			// BUG: this should be a JSON array so that all
			// addresses can be included, or removed (and the
			// caller extracts addresses from the pkScript).
			if len(addrs) > 0 {
				result.Address = addrs[0].EncodeAddress()
			}

			results = append(results, result)
		}
		return nil
	})
	return results, err
}

// DumpPrivKeys returns the WIF-encoded private keys for all addresses with
// private keys in a wallet.
func (w *Wallet) DumpPrivKeys() ([]string, error) {
	var privkeys []string
	err := walletdb.View(w.db, func(tx walletdb.ReadTx) error {
		addrmgrNs := tx.ReadBucket(waddrmgrNamespaceKey)
		// Iterate over each active address, appending the private key to
		// privkeys.
		return w.Manager.ForEachActiveAddress(addrmgrNs, func(addr btcutil.Address) error {
			ma, err := w.Manager.Address(addrmgrNs, addr)
			if err != nil {
				return err
			}

			// Only those addresses with keys needed.
			pka, ok := ma.(waddrmgr.ManagedPubKeyAddress)
			if !ok {
				return nil
			}

			wif, err := pka.ExportPrivKey()
			if err != nil {
				// It would be nice to zero out the array here. However,
				// since strings in go are immutable, and we have no
				// control over the caller I don't think we can. :(
				return err
			}
			privkeys = append(privkeys, wif.String())
			return nil
		})
	})
	return privkeys, err
}

// DumpWIFPrivateKey returns the WIF encoded private key for a
// single wallet address.
func (w *Wallet) DumpWIFPrivateKey(addr btcutil.Address) (string, error) {
	var maddr waddrmgr.ManagedAddress
	err := walletdb.View(w.db, func(tx walletdb.ReadTx) error {
		waddrmgrNs := tx.ReadBucket(waddrmgrNamespaceKey)
		// Get private key from wallet if it exists.
		var err error
		maddr, err = w.Manager.Address(waddrmgrNs, addr)
		return err
	})
	if err != nil {
		return "", err
	}

	pka, ok := maddr.(waddrmgr.ManagedPubKeyAddress)
	if !ok {
		return "", fmt.Errorf("address %s is not a key type", addr)
	}

	wif, err := pka.ExportPrivKey()
	if err != nil {
		return "", err
	}
	return wif.String(), nil
}

// ImportPrivateKey imports a private key to the wallet and writes the new
// wallet to disk.
func (w *Wallet) ImportPrivateKey(wif *btcutil.WIF, bs *waddrmgr.BlockStamp,
	rescan bool) (string, error) {

	// The starting block for the key is the genesis block unless otherwise
	// specified.
	if bs == nil {
		bs = &waddrmgr.BlockStamp{
			Hash:   *w.chainParams.GenesisHash,
			Height: 0,
		}
	}

	// Attempt to import private key into wallet.
	var addr btcutil.Address
	var props *waddrmgr.AccountProperties
	err := walletdb.Update(w.db, func(tx walletdb.ReadWriteTx) error {
		addrmgrNs := tx.ReadWriteBucket(waddrmgrNamespaceKey)
		maddr, err := w.Manager.ImportPrivateKey(addrmgrNs, wif, bs)
		if err == nil {
			addr = maddr.Address()
			props, err = w.Manager.AccountProperties(
				addrmgrNs, waddrmgr.ImportedAddrAccount)
		}
		return err
	})
	if err != nil {
		return "", err
	}

	// Rescan blockchain for transactions with txout scripts paying to the
	// imported address.
	if rescan {
		job := &RescanJob{
			Addrs:      []btcutil.Address{addr},
			OutPoints:  nil,
			BlockStamp: *bs,
		}

		// Submit rescan job and log when the import has completed.
		// Do not block on finishing the rescan.  The rescan success
		// or failure is logged elsewhere, and the channel is not
		// required to be read, so discard the return value.
		_ = w.SubmitRescan(job)
	} else {
		err := w.chainClient.NotifyReceived([]btcutil.Address{addr})
		if err != nil {
			return "", fmt.Errorf("Failed to subscribe for address ntfns for "+
				"address %s: %s", addr.EncodeAddress(), err)
		}
	}

	addrStr := addr.EncodeAddress()
	log.Infof("Imported payment address %s", addrStr)

	w.NtfnServer.notifyAccountProperties(props)

	// Return the payment address string of the imported private key.
	return addrStr, nil
}

// LockedOutpoint returns whether an outpoint has been marked as locked and
// should not be used as an input for created transactions.
func (w *Wallet) LockedOutpoint(op wire.OutPoint) bool {
	_, locked := w.lockedOutpoints[op]
	return locked
}

// LockOutpoint marks an outpoint as locked, that is, it should not be used as
// an input for newly created transactions.
func (w *Wallet) LockOutpoint(op wire.OutPoint) {
	w.lockedOutpoints[op] = struct{}{}
}

// UnlockOutpoint marks an outpoint as unlocked, that is, it may be used as an
// input for newly created transactions.
func (w *Wallet) UnlockOutpoint(op wire.OutPoint) {
	delete(w.lockedOutpoints, op)
}

// ResetLockedOutpoints resets the set of locked outpoints so all may be used
// as inputs for new transactions.
func (w *Wallet) ResetLockedOutpoints() {
	w.lockedOutpoints = map[wire.OutPoint]struct{}{}
}

// LockedOutpoints returns a slice of currently locked outpoints.  This is
// intended to be used by marshaling the result as a JSON array for
// listlockunspent RPC results.
func (w *Wallet) LockedOutpoints() []btcjson.TransactionInput {
	locked := make([]btcjson.TransactionInput, len(w.lockedOutpoints))
	i := 0
	for op := range w.lockedOutpoints {
		locked[i] = btcjson.TransactionInput{
			Txid: op.Hash.String(),
			Vout: op.Index,
		}
		i++
	}
	return locked
}

// resendUnminedTxs iterates through all transactions that spend from wallet
// credits that are not known to have been mined into a block, and attempts
// to send each to the chain server for relay.
func (w *Wallet) resendUnminedTxs() {
	chainClient, err := w.requireChainClient()
	if err != nil {
		log.Errorf("No chain server available to resend unmined transactions")
		return
	}

	var txs []*wire.MsgTx
	err = walletdb.View(w.db, func(tx walletdb.ReadTx) error {
		txmgrNs := tx.ReadBucket(wtxmgrNamespaceKey)
		var err error
		txs, err = w.TxStore.UnminedTxs(txmgrNs)
		return err
	})
	if err != nil {
		log.Errorf("Cannot load unmined transactions for resending: %v", err)
		return
	}

	for _, tx := range txs {
		resp, err := chainClient.SendRawTransaction(tx, false)
		if err != nil {
			// TODO(jrick): Check error for if this tx is a double spend,
			// remove it if so.
			log.Debugf("Could not resend transaction %v: %v",
				tx.TxHash(), err)
			continue
		}
		log.Debugf("Resent unmined transaction %v", resp)
	}
}

// SortedActivePaymentAddresses returns a slice of all active payment
// addresses in a wallet.
func (w *Wallet) SortedActivePaymentAddresses() ([]string, error) {
	var addrStrs []string
	err := walletdb.View(w.db, func(tx walletdb.ReadTx) error {
		addrmgrNs := tx.ReadBucket(waddrmgrNamespaceKey)
		return w.Manager.ForEachActiveAddress(addrmgrNs, func(addr btcutil.Address) error {
			addrStrs = append(addrStrs, addr.EncodeAddress())
			return nil
		})
	})
	if err != nil {
		return nil, err
	}

	sort.Sort(sort.StringSlice(addrStrs))
	return addrStrs, nil
}

// NewAddress returns the next external chained address for a wallet.
<<<<<<< HEAD
func (w *Wallet) NewAddress(account uint32,
	addrType waddrmgr.AddressType) (btcutil.Address, error) {

	// Get next address from wallet.
	addrs, err := w.Manager.NextExternalAddresses(account, 1, addrType)
=======
func (w *Wallet) NewAddress(account uint32) (addr btcutil.Address, err error) {
	err = walletdb.Update(w.db, func(tx walletdb.ReadWriteTx) error {
		addrmgrNs := tx.ReadWriteBucket(waddrmgrNamespaceKey)
		var err error
		addr, err = w.newAddress(addrmgrNs, account)
		return err
	})
	return
}

func (w *Wallet) newAddress(addrmgrNs walletdb.ReadWriteBucket, account uint32) (btcutil.Address, error) {
	// Get next address from wallet.
	addrs, err := w.Manager.NextExternalAddresses(addrmgrNs, account, 1)
>>>>>>> 55c8582c
	if err != nil {
		return nil, err
	}

	// Request updates from btcd for new transactions sent to this address.
	utilAddrs := make([]btcutil.Address, len(addrs))
	for i, addr := range addrs {
		utilAddrs[i] = addr.Address()
	}
	w.chainClientLock.Lock()
	chainClient := w.chainClient
	w.chainClientLock.Unlock()
	if chainClient != nil {
		err := chainClient.NotifyReceived(utilAddrs)
		if err != nil {
			return nil, err
		}
	}

	props, err := w.Manager.AccountProperties(addrmgrNs, account)
	if err != nil {
		log.Errorf("Cannot fetch account properties for notification "+
			"after deriving next external address: %v", err)
	} else {
		w.NtfnServer.notifyAccountProperties(props)
	}

	return utilAddrs[0], nil
}

// NewChangeAddress returns a new change address for a wallet.
<<<<<<< HEAD
func (w *Wallet) NewChangeAddress(account uint32,
	addrType waddrmgr.AddressType) (btcutil.Address, error) {

	// Get next chained change address from wallet for account.
	addrs, err := w.Manager.NextInternalAddresses(account, 1, addrType)
=======
func (w *Wallet) NewChangeAddress(account uint32) (addr btcutil.Address, err error) {
	err = walletdb.Update(w.db, func(tx walletdb.ReadWriteTx) error {
		addrmgrNs := tx.ReadWriteBucket(waddrmgrNamespaceKey)
		var err error
		addr, err = w.newChangeAddress(addrmgrNs, account)
		return err
	})
	return
}

func (w *Wallet) newChangeAddress(addrmgrNs walletdb.ReadWriteBucket, account uint32) (btcutil.Address, error) {
	// Get next chained change address from wallet for account.
	addrs, err := w.Manager.NextInternalAddresses(addrmgrNs, account, 1)
>>>>>>> 55c8582c
	if err != nil {
		return nil, err
	}

	// Request updates from btcd for new transactions sent to this address.
	utilAddrs := make([]btcutil.Address, len(addrs))
	for i, addr := range addrs {
		utilAddrs[i] = addr.Address()
	}

	chainClient, err := w.requireChainClient()
	if err == nil {
		err = chainClient.NotifyReceived(utilAddrs)
		if err != nil {
			return nil, err
		}
	}

	return utilAddrs[0], nil
}

// confirmed checks whether a transaction at height txHeight has met minconf
// confirmations for a blockchain at height curHeight.
func confirmed(minconf, txHeight, curHeight int32) bool {
	return confirms(txHeight, curHeight) >= minconf
}

// confirms returns the number of confirmations for a transaction in a block at
// height txHeight (or -1 for an unconfirmed tx) given the chain height
// curHeight.
func confirms(txHeight, curHeight int32) int32 {
	switch {
	case txHeight == -1, txHeight > curHeight:
		return 0
	default:
		return curHeight - txHeight + 1
	}
}

// AccountTotalReceivedResult is a single result for the
// Wallet.TotalReceivedForAccounts method.
type AccountTotalReceivedResult struct {
	AccountNumber    uint32
	AccountName      string
	TotalReceived    btcutil.Amount
	LastConfirmation int32
}

// TotalReceivedForAccounts iterates through a wallet's transaction history,
// returning the total amount of decred received for all accounts.
func (w *Wallet) TotalReceivedForAccounts(minConf int32) ([]AccountTotalReceivedResult, error) {
	var results []AccountTotalReceivedResult
	err := walletdb.View(w.db, func(tx walletdb.ReadTx) error {
		addrmgrNs := tx.ReadBucket(waddrmgrNamespaceKey)
		txmgrNs := tx.ReadBucket(wtxmgrNamespaceKey)

		syncBlock := w.Manager.SyncedTo()

		err := w.Manager.ForEachAccount(addrmgrNs, func(account uint32) error {
			accountName, err := w.Manager.AccountName(addrmgrNs, account)
			if err != nil {
				return err
			}
			results = append(results, AccountTotalReceivedResult{
				AccountNumber: account,
				AccountName:   accountName,
			})
			return nil
		})
		if err != nil {
			return err
		}

		var stopHeight int32

		if minConf > 0 {
			stopHeight = syncBlock.Height - minConf + 1
		} else {
			stopHeight = -1
		}

		rangeFn := func(details []wtxmgr.TxDetails) (bool, error) {
			for i := range details {
				detail := &details[i]
				for _, cred := range detail.Credits {
					pkScript := detail.MsgTx.TxOut[cred.Index].PkScript
					var outputAcct uint32
					_, addrs, _, err := txscript.ExtractPkScriptAddrs(pkScript, w.chainParams)
					if err == nil && len(addrs) > 0 {
						outputAcct, err = w.Manager.AddrAccount(addrmgrNs, addrs[0])
					}
					if err == nil {
						acctIndex := int(outputAcct)
						if outputAcct == waddrmgr.ImportedAddrAccount {
							acctIndex = len(results) - 1
						}
						res := &results[acctIndex]
						res.TotalReceived += cred.Amount
						res.LastConfirmation = confirms(
							detail.Block.Height, syncBlock.Height)
					}
				}
			}
			return false, nil
		}
		return w.TxStore.RangeTransactions(txmgrNs, 0, stopHeight, rangeFn)
	})
	return results, err
}

// TotalReceivedForAddr iterates through a wallet's transaction history,
// returning the total amount of bitcoins received for a single wallet
// address.
func (w *Wallet) TotalReceivedForAddr(addr btcutil.Address, minConf int32) (btcutil.Amount, error) {
	var amount btcutil.Amount
	err := walletdb.View(w.db, func(tx walletdb.ReadTx) error {
		txmgrNs := tx.ReadBucket(wtxmgrNamespaceKey)

		syncBlock := w.Manager.SyncedTo()

		var (
			addrStr    = addr.EncodeAddress()
			stopHeight int32
		)

		if minConf > 0 {
			stopHeight = syncBlock.Height - minConf + 1
		} else {
			stopHeight = -1
		}
		rangeFn := func(details []wtxmgr.TxDetails) (bool, error) {
			for i := range details {
				detail := &details[i]
				for _, cred := range detail.Credits {
					pkScript := detail.MsgTx.TxOut[cred.Index].PkScript
					_, addrs, _, err := txscript.ExtractPkScriptAddrs(pkScript,
						w.chainParams)
					// An error creating addresses from the output script only
					// indicates a non-standard script, so ignore this credit.
					if err != nil {
						continue
					}
					for _, a := range addrs {
						if addrStr == a.EncodeAddress() {
							amount += cred.Amount
							break
						}
					}
				}
			}
			return false, nil
		}
		return w.TxStore.RangeTransactions(txmgrNs, 0, stopHeight, rangeFn)
	})
	return amount, err
}

// SendOutputs creates and sends payment transactions. It returns the
// transaction hash upon success.
func (w *Wallet) SendOutputs(outputs []*wire.TxOut, account uint32,
	minconf int32) (*chainhash.Hash, error) {

	chainClient, err := w.requireChainClient()
	if err != nil {
		return nil, err
	}

	relayFee := w.RelayFee()
	for _, output := range outputs {
		err = txrules.CheckOutput(output, relayFee)
		if err != nil {
			return nil, err
		}
	}

	// Create transaction, replying with an error if the creation
	// was not successful.
	createdTx, err := w.CreateSimpleTx(account, outputs, minconf)
	if err != nil {
		return nil, err
	}

	// Create transaction record and insert into the db.
	rec, err := wtxmgr.NewTxRecordFromMsgTx(createdTx.Tx, time.Now())
	if err != nil {
		log.Errorf("Cannot create record for created transaction: %v", err)
		return nil, err
	}
	err = walletdb.Update(w.db, func(tx walletdb.ReadWriteTx) error {
		txmgrNs := tx.ReadWriteBucket(wtxmgrNamespaceKey)
		err := w.TxStore.InsertTx(txmgrNs, rec, nil)
		if err != nil {
			return err
		}

		if createdTx.ChangeIndex >= 0 {
			err = w.TxStore.AddCredit(txmgrNs, rec, nil, uint32(createdTx.ChangeIndex), true)
			if err != nil {
				log.Errorf("Error adding change address for sent "+
					"tx: %v", err)
				return err
			}
		}
		return nil
	})
	if err != nil {
		return nil, err
	}

	// TODO: The record already has the serialized tx, so no need to
	// serialize it again.
	return chainClient.SendRawTransaction(&rec.MsgTx, false)
}

// SignatureError records the underlying error when validating a transaction
// input signature.
type SignatureError struct {
	InputIndex uint32
	Error      error
}

// SignTransaction uses secrets of the wallet, as well as additional secrets
// passed in by the caller, to create and add input signatures to a transaction.
//
// Transaction input script validation is used to confirm that all signatures
// are valid.  For any invalid input, a SignatureError is added to the returns.
// The final error return is reserved for unexpected or fatal errors, such as
// being unable to determine a previous output script to redeem.
//
// The transaction pointed to by tx is modified by this function.
func (w *Wallet) SignTransaction(tx *wire.MsgTx, hashType txscript.SigHashType,
	additionalPrevScripts map[wire.OutPoint][]byte,
	additionalKeysByAddress map[string]*btcutil.WIF,
	p2shRedeemScriptsByAddress map[string][]byte) ([]SignatureError, error) {

	var signErrors []SignatureError
	err := walletdb.View(w.db, func(dbtx walletdb.ReadTx) error {
		addrmgrNs := dbtx.ReadBucket(waddrmgrNamespaceKey)
		txmgrNs := dbtx.ReadBucket(wtxmgrNamespaceKey)

		for i, txIn := range tx.TxIn {
			prevOutScript, ok := additionalPrevScripts[txIn.PreviousOutPoint]
			if !ok {
				prevHash := &txIn.PreviousOutPoint.Hash
				prevIndex := txIn.PreviousOutPoint.Index
				txDetails, err := w.TxStore.TxDetails(txmgrNs, prevHash)
				if err != nil {
					return fmt.Errorf("cannot query previous transaction "+
						"details for %v: %v", txIn.PreviousOutPoint, err)
				}
				if txDetails == nil {
					return fmt.Errorf("%v not found",
						txIn.PreviousOutPoint)
				}
				prevOutScript = txDetails.MsgTx.TxOut[prevIndex].PkScript
			}

			// Set up our callbacks that we pass to txscript so it can
			// look up the appropriate keys and scripts by address.
			getKey := txscript.KeyClosure(func(addr btcutil.Address) (*btcec.PrivateKey, bool, error) {
				if len(additionalKeysByAddress) != 0 {
					addrStr := addr.EncodeAddress()
					wif, ok := additionalKeysByAddress[addrStr]
					if !ok {
						return nil, false,
							errors.New("no key for address")
					}
					return wif.PrivKey, wif.CompressPubKey, nil
				}
				address, err := w.Manager.Address(addrmgrNs, addr)
				if err != nil {
					return nil, false, err
				}

				pka, ok := address.(waddrmgr.ManagedPubKeyAddress)
				if !ok {
					return nil, false, fmt.Errorf("address %v is not "+
						"a pubkey address", address.Address().EncodeAddress())
				}

				key, err := pka.PrivKey()
				if err != nil {
					return nil, false, err
				}

				return key, pka.Compressed(), nil
			})
			getScript := txscript.ScriptClosure(func(addr btcutil.Address) ([]byte, error) {
				// If keys were provided then we can only use the
				// redeem scripts provided with our inputs, too.
				if len(additionalKeysByAddress) != 0 {
					addrStr := addr.EncodeAddress()
					script, ok := p2shRedeemScriptsByAddress[addrStr]
					if !ok {
						return nil, errors.New("no script for address")
					}
					return script, nil
				}
				address, err := w.Manager.Address(addrmgrNs, addr)
				if err != nil {
					return nil, err
				}
				sa, ok := address.(waddrmgr.ManagedScriptAddress)
				if !ok {
					return nil, errors.New("address is not a script" +
						" address")
				}

				return sa.Script()
			})

<<<<<<< HEAD
		// SigHashSingle inputs can only be signed if there's a
		// corresponding output. However this could be already signed,
		// so we always verify the output.
		if (hashType&txscript.SigHashSingle) !=
			txscript.SigHashSingle || i < len(tx.TxOut) {

			// TODO(roasbeef): make aware of witness, and nested p2sh

			script, err := txscript.SignTxOutput(w.ChainParams(),
				tx, i, prevOutScript, hashType, getKey,
				getScript, txIn.SignatureScript)
			// Failure to sign isn't an error, it just means that
			// the tx isn't complete.
=======
			// SigHashSingle inputs can only be signed if there's a
			// corresponding output. However this could be already signed,
			// so we always verify the output.
			if (hashType&txscript.SigHashSingle) !=
				txscript.SigHashSingle || i < len(tx.TxOut) {

				script, err := txscript.SignTxOutput(w.ChainParams(),
					tx, i, prevOutScript, hashType, getKey,
					getScript, txIn.SignatureScript)
				// Failure to sign isn't an error, it just means that
				// the tx isn't complete.
				if err != nil {
					signErrors = append(signErrors, SignatureError{
						InputIndex: uint32(i),
						Error:      err,
					})
					continue
				}
				txIn.SignatureScript = script
			}

			// Either it was already signed or we just signed it.
			// Find out if it is completely satisfied or still needs more.
			vm, err := txscript.NewEngine(prevOutScript, tx, i,
				txscript.StandardVerifyFlags, nil)
			if err == nil {
				err = vm.Execute()
			}
>>>>>>> 55c8582c
			if err != nil {
				signErrors = append(signErrors, SignatureError{
					InputIndex: uint32(i),
					Error:      err,
				})
			}
<<<<<<< HEAD
			txIn.SignatureScript = script
		}

		// Either it was already signed or we just signed it.
		// Find out if it is completely satisfied or still needs more.
		vm, err := txscript.NewEngine(prevOutScript, tx, i,
			txscript.StandardVerifyFlags, nil, nil, 0)
		if err == nil {
			err = vm.Execute()
=======
>>>>>>> 55c8582c
		}
		return nil
	})
	return signErrors, err
}

// PublishTransaction sends the transaction to the consensus RPC server so it
// can be propigated to other nodes and eventually mined.
//
// This function is unstable and will be removed once syncing code is moved out
// of the wallet.
func (w *Wallet) PublishTransaction(tx *wire.MsgTx) error {
	server, err := w.requireChainClient()
	if err != nil {
		return err
	}

	_, err = server.SendRawTransaction(tx, false)
	return err
}

// ChainParams returns the network parameters for the blockchain the wallet
// belongs to.
func (w *Wallet) ChainParams() *chaincfg.Params {
	return w.chainParams
}

// Database returns the underlying walletdb database. This method is provided
// in order to allow applications wrapping btcwallet to store app-specific data
// with the wallet's database.
func (w *Wallet) Database() walletdb.DB {
	return w.db
}

// Create creates an new wallet, writing it to an empty database.  If the passed
// seed is non-nil, it is used.  Otherwise, a secure random seed of the
// recommended length is generated.
func Create(db walletdb.DB, pubPass, privPass, seed []byte, params *chaincfg.Params) error {
	// If a seed was provided, ensure that it is of valid length. Otherwise,
	// we generate a random seed for the wallet with the recommended seed
	// length.
	if seed == nil {
		hdSeed, err := hdkeychain.GenerateSeed(
			hdkeychain.RecommendedSeedLen)
		if err != nil {
			return err
		}
		seed = hdSeed
	}
	if len(seed) < hdkeychain.MinSeedBytes ||
		len(seed) > hdkeychain.MaxSeedBytes {
		return hdkeychain.ErrInvalidSeedLen
	}

	return walletdb.Update(db, func(tx walletdb.ReadWriteTx) error {
		addrmgrNs, err := tx.CreateTopLevelBucket(waddrmgrNamespaceKey)
		if err != nil {
			return err
		}
		txmgrNs, err := tx.CreateTopLevelBucket(wtxmgrNamespaceKey)
		if err != nil {
			return err
		}

		err = waddrmgr.Create(addrmgrNs, seed, pubPass, privPass,
			params, nil)
		if err != nil {
			return err
		}
		return wtxmgr.Create(txmgrNs)
	})
}

// Open loads an already-created wallet from the passed database and namespaces.
func Open(db walletdb.DB, pubPass []byte, cbs *waddrmgr.OpenCallbacks, params *chaincfg.Params) (*Wallet, error) {
	err := walletdb.View(db, func(tx walletdb.ReadTx) error {
		waddrmgrBucket := tx.ReadBucket(waddrmgrNamespaceKey)
		if waddrmgrBucket == nil {
			return errors.New("missing address manager namespace")
		}
		wtxmgrBucket := tx.ReadBucket(wtxmgrNamespaceKey)
		if wtxmgrBucket == nil {
			return errors.New("missing transaction manager namespace")
		}
		return nil
	})
	if err != nil {
		return nil, err
	}

	// Perform upgrades as necessary.  Each upgrade is done under its own
	// transaction, which is managed by each package itself, so the entire
	// DB is passed instead of passing already opened write transaction.
	//
	// This will need to change later when upgrades in one package depend on
	// data in another (such as removing chain synchronization from address
	// manager).
	err = waddrmgr.DoUpgrades(db, waddrmgrNamespaceKey, pubPass, params, cbs)
	if err != nil {
		return nil, err
	}
	err = wtxmgr.DoUpgrades(db, wtxmgrNamespaceKey)
	if err != nil {
		return nil, err
	}

	// Open database abstraction instances
	var (
		addrMgr *waddrmgr.Manager
		txMgr   *wtxmgr.Store
	)
	err = walletdb.View(db, func(tx walletdb.ReadTx) error {
		addrmgrNs := tx.ReadBucket(waddrmgrNamespaceKey)
		txmgrNs := tx.ReadBucket(wtxmgrNamespaceKey)
		var err error
		addrMgr, err = waddrmgr.Open(addrmgrNs, pubPass, params)
		if err != nil {
			return err
		}
		txMgr, err = wtxmgr.Open(txmgrNs, params)
		return err
	})
	if err != nil {
		return nil, err
	}

	log.Infof("Opened wallet") // TODO: log balance? last sync height?
	w := &Wallet{
		publicPassphrase:    pubPass,
		db:                  db,
		Manager:             addrMgr,
		TxStore:             txMgr,
		lockedOutpoints:     map[wire.OutPoint]struct{}{},
		relayFee:            txrules.DefaultRelayFeePerKb,
		rescanAddJob:        make(chan *RescanJob),
		rescanBatch:         make(chan *rescanBatch),
		rescanNotifications: make(chan interface{}),
		rescanProgress:      make(chan *RescanProgressMsg),
		rescanFinished:      make(chan *RescanFinishedMsg),
		createTxRequests:    make(chan createTxRequest),
		unlockRequests:      make(chan unlockRequest),
		lockRequests:        make(chan struct{}),
		holdUnlockRequests:  make(chan chan heldUnlock),
		lockState:           make(chan bool),
		changePassphrase:    make(chan changePassphraseRequest),
		chainParams:         params,
		quit:                make(chan struct{}),
	}
	w.NtfnServer = newNotificationServer(w)
	w.TxStore.NotifyUnspent = func(hash *chainhash.Hash, index uint32) {
		w.NtfnServer.notifyUnspentOutput(0, hash, index)
	}
	return w, nil
}<|MERGE_RESOLUTION|>--- conflicted
+++ resolved
@@ -304,12 +304,7 @@
 	txmgrNs := dbtx.ReadBucket(wtxmgrNamespaceKey)
 
 	var addrs []btcutil.Address
-<<<<<<< HEAD
-	// TODO(roasbeef): lookahead?
-	err := w.Manager.ForEachActiveAddress(func(addr btcutil.Address) error {
-=======
 	err := w.Manager.ForEachActiveAddress(addrmgrNs, func(addr btcutil.Address) error {
->>>>>>> 55c8582c
 		addrs = append(addrs, addr)
 		return nil
 	})
@@ -345,10 +340,6 @@
 
 	// Request notifications for transactions sending to all wallet
 	// addresses.
-<<<<<<< HEAD
-	// TODO(roasbeef): need to check 3 versions of each key?
-	addrs, unspent, err := w.activeData()
-=======
 	var (
 		addrs   []btcutil.Address
 		unspent []wtxmgr.Credit
@@ -358,7 +349,6 @@
 		addrs, unspent, err = w.activeData(dbtx)
 		return err
 	})
->>>>>>> 55c8582c
 	if err != nil {
 		return err
 	}
@@ -769,14 +759,6 @@
 				continue
 			}
 
-<<<<<<< HEAD
-		bals.Total += output.Amount
-		if output.FromCoinBase && !confirmed(int32(w.chainParams.CoinbaseMaturity),
-			output.Height, syncBlock.Height) {
-			bals.ImmatureReward += output.Amount
-		} else if confirmed(confirms, output.Height, syncBlock.Height) {
-			bals.Spendable += output.Amount
-=======
 			bals.Total += output.Amount
 			if output.FromCoinBase && !confirmed(int32(w.chainParams.CoinbaseMaturity),
 				output.Height, syncBlock.Height) {
@@ -784,7 +766,6 @@
 			} else if confirmed(confirms, output.Height, syncBlock.Height) {
 				bals.Spendable += output.Amount
 			}
->>>>>>> 55c8582c
 		}
 		return nil
 	})
@@ -796,14 +777,6 @@
 // one transaction spending to it in the blockchain or btcd mempool), the next
 // chained address is returned.
 func (w *Wallet) CurrentAddress(account uint32) (btcutil.Address, error) {
-<<<<<<< HEAD
-	addr, err := w.Manager.LastExternalAddress(account)
-	if err != nil {
-		// If no address exists yet, create the first external address
-		if waddrmgr.IsError(err, waddrmgr.ErrAddressNotFound) {
-			// TODO(roasbeef): what to default to ?
-			return w.NewAddress(account, waddrmgr.WitnessPubKey)
-=======
 	var addr btcutil.Address
 	err := walletdb.Update(w.db, func(tx walletdb.ReadWriteTx) error {
 		addrmgrNs := tx.ReadWriteBucket(waddrmgrNamespaceKey)
@@ -811,15 +784,14 @@
 		if err != nil {
 			// If no address exists yet, create the first external address
 			if waddrmgr.IsError(err, waddrmgr.ErrAddressNotFound) {
-				addr, err = w.newAddress(addrmgrNs, account)
+				addr, err = w.newAddress(addrmgrNs, account, waddrmgr.WitnessPubKey)
 			}
 			return err
->>>>>>> 55c8582c
 		}
 
 		// Get next chained address if the last one has already been used.
 		if maddr.Used(addrmgrNs) {
-			addr, err = w.newAddress(addrmgrNs, account)
+			addr, err = w.newAddress(addrmgrNs, account, addrmgrNs.WitnessPubKey)
 			return err
 		}
 
@@ -878,13 +850,9 @@
 	if err == nil {
 		return true, nil
 	}
-<<<<<<< HEAD
-	if used {
-		return w.NewAddress(account, waddrmgr.WitnessPubKey)
-=======
+
 	if waddrmgr.IsError(err, waddrmgr.ErrAddressNotFound) {
 		return false, nil
->>>>>>> 55c8582c
 	}
 	return false, err
 }
@@ -1382,11 +1350,7 @@
 			if chainClient == nil {
 				return nil, errors.New("no chain server client")
 			}
-<<<<<<< HEAD
 			startResp = chainClient.GetBlockVerboseTxAsync(startBlock.hash)
-=======
-			startResp = chainClient.GetBlockVerboseAsync(startBlock.hash)
->>>>>>> 55c8582c
 		}
 	}
 	if endBlock != nil {
@@ -1396,11 +1360,7 @@
 			if chainClient == nil {
 				return nil, errors.New("no chain server client")
 			}
-<<<<<<< HEAD
 			endResp = chainClient.GetBlockVerboseTxAsync(endBlock.hash)
-=======
-			endResp = chainClient.GetBlockVerboseAsync(endBlock.hash)
->>>>>>> 55c8582c
 		}
 	}
 	if startResp != nil {
@@ -1699,34 +1659,6 @@
 				continue
 			}
 
-<<<<<<< HEAD
-	include:
-		// At the moment watch-only addresses are not supported, so all
-		// recorded outputs that are not multisig are "spendable".
-		// Multisig outputs are only "spendable" if all keys are
-		// controlled by this wallet.
-		//
-		// TODO: Each case will need updates when watch-only addrs
-		// is added.  For P2PK, P2PKH, and P2SH, the address must be
-		// looked up and not be watching-only.  For multisig, all
-		// pubkeys must belong to the manager with the associated
-		// private key (currently it only checks whether the pubkey
-		// exists, since the private key is required at the moment).
-		var spendable bool
-	scSwitch:
-		switch sc {
-		case txscript.PubKeyHashTy:
-			spendable = true
-		case txscript.PubKeyTy:
-			spendable = true
-		case txscript.WitnessPubKeyHashTy:
-			spendable = true
-		case txscript.ScriptHashTy:
-			spendable = true
-		case txscript.MultiSigTy:
-			for _, a := range addrs {
-				_, err := w.Manager.Address(a)
-=======
 			// Lookup the associated account for the output.  Use the
 			// default account name in case there is no associated account
 			// for some reason, although this should never happen.
@@ -1741,7 +1673,6 @@
 			}
 			if len(addrs) > 0 {
 				acct, err := w.Manager.AddrAccount(addrmgrNs, addrs[0])
->>>>>>> 55c8582c
 				if err == nil {
 					s, err := w.Manager.AccountName(addrmgrNs, acct)
 					if err == nil {
@@ -1779,6 +1710,8 @@
 				spendable = true
 			case txscript.PubKeyTy:
 				spendable = true
+			case txscript.WitnessPubKeyHashTy:
+				spendable = true
 			case txscript.ScriptHashTy:
 				spendable = true
 			case txscript.MultiSigTy:
@@ -2038,27 +1971,21 @@
 }
 
 // NewAddress returns the next external chained address for a wallet.
-<<<<<<< HEAD
-func (w *Wallet) NewAddress(account uint32,
-	addrType waddrmgr.AddressType) (btcutil.Address, error) {
-
-	// Get next address from wallet.
-	addrs, err := w.Manager.NextExternalAddresses(account, 1, addrType)
-=======
-func (w *Wallet) NewAddress(account uint32) (addr btcutil.Address, err error) {
+func (w *Wallet) NewAddress(account uint32, addrType waddrmgr.AddressType) (addr btcutil.Address, err error) {
 	err = walletdb.Update(w.db, func(tx walletdb.ReadWriteTx) error {
 		addrmgrNs := tx.ReadWriteBucket(waddrmgrNamespaceKey)
 		var err error
-		addr, err = w.newAddress(addrmgrNs, account)
+		addr, err = w.newAddress(addrmgrNs, account, addrType)
 		return err
 	})
 	return
 }
 
-func (w *Wallet) newAddress(addrmgrNs walletdb.ReadWriteBucket, account uint32) (btcutil.Address, error) {
+func (w *Wallet) newAddress(addrmgrNs walletdb.ReadWriteBucket, account uint32,
+	addrType waddrmgr.AddressType) (btcutil.Address, error) {
+
 	// Get next address from wallet.
-	addrs, err := w.Manager.NextExternalAddresses(addrmgrNs, account, 1)
->>>>>>> 55c8582c
+	addrs, err := w.Manager.NextExternalAddresses(addrmgrNs, account, 1, addrType)
 	if err != nil {
 		return nil, err
 	}
@@ -2090,27 +2017,21 @@
 }
 
 // NewChangeAddress returns a new change address for a wallet.
-<<<<<<< HEAD
-func (w *Wallet) NewChangeAddress(account uint32,
-	addrType waddrmgr.AddressType) (btcutil.Address, error) {
-
-	// Get next chained change address from wallet for account.
-	addrs, err := w.Manager.NextInternalAddresses(account, 1, addrType)
-=======
-func (w *Wallet) NewChangeAddress(account uint32) (addr btcutil.Address, err error) {
+func (w *Wallet) NewChangeAddress(account uint32, addrType waddrmgr.AddressType) (addr btcutil.Address, err error) {
 	err = walletdb.Update(w.db, func(tx walletdb.ReadWriteTx) error {
 		addrmgrNs := tx.ReadWriteBucket(waddrmgrNamespaceKey)
 		var err error
-		addr, err = w.newChangeAddress(addrmgrNs, account)
+		addr, err = w.newChangeAddress(addrmgrNs, account, addrType)
 		return err
 	})
 	return
 }
 
-func (w *Wallet) newChangeAddress(addrmgrNs walletdb.ReadWriteBucket, account uint32) (btcutil.Address, error) {
+func (w *Wallet) newChangeAddress(addrmgrNs walletdb.ReadWriteBucket,
+	account uint32, addrType waddrmgr.AddressType) (btcutil.Address, error) {
+
 	// Get next chained change address from wallet for account.
-	addrs, err := w.Manager.NextInternalAddresses(addrmgrNs, account, 1)
->>>>>>> 55c8582c
+	addrs, err := w.Manager.NextInternalAddresses(addrmgrNs, account, 1, addrType)
 	if err != nil {
 		return nil, err
 	}
@@ -2422,21 +2343,6 @@
 				return sa.Script()
 			})
 
-<<<<<<< HEAD
-		// SigHashSingle inputs can only be signed if there's a
-		// corresponding output. However this could be already signed,
-		// so we always verify the output.
-		if (hashType&txscript.SigHashSingle) !=
-			txscript.SigHashSingle || i < len(tx.TxOut) {
-
-			// TODO(roasbeef): make aware of witness, and nested p2sh
-
-			script, err := txscript.SignTxOutput(w.ChainParams(),
-				tx, i, prevOutScript, hashType, getKey,
-				getScript, txIn.SignatureScript)
-			// Failure to sign isn't an error, it just means that
-			// the tx isn't complete.
-=======
 			// SigHashSingle inputs can only be signed if there's a
 			// corresponding output. However this could be already signed,
 			// so we always verify the output.
@@ -2465,25 +2371,12 @@
 			if err == nil {
 				err = vm.Execute()
 			}
->>>>>>> 55c8582c
 			if err != nil {
 				signErrors = append(signErrors, SignatureError{
 					InputIndex: uint32(i),
 					Error:      err,
 				})
 			}
-<<<<<<< HEAD
-			txIn.SignatureScript = script
-		}
-
-		// Either it was already signed or we just signed it.
-		// Find out if it is completely satisfied or still needs more.
-		vm, err := txscript.NewEngine(prevOutScript, tx, i,
-			txscript.StandardVerifyFlags, nil, nil, 0)
-		if err == nil {
-			err = vm.Execute()
-=======
->>>>>>> 55c8582c
 		}
 		return nil
 	})
